--- conflicted
+++ resolved
@@ -27,15 +27,11 @@
     RepCode, LiftedCode,
     CSS,
     Shor9, Steane7, Cleve8, Perfect5, Bitflip3,
-<<<<<<< HEAD
     Unicycle, Bicycle,
-    Toric, Gottesman, Surface,
-=======
     Toric, Gottesman, Surface, Concat, CircuitCode, QuantumReedMuller,
     LPCode, two_block_group_algebra_codes, generalized_bicycle_codes, bicycle_codes,
     haah_cubic_codes,
     random_brickwork_circuit_code, random_all_to_all_circuit_code,
->>>>>>> ce1dc02c
     evaluate_decoder,
     CommutationCheckECCSetup, NaiveSyndromeECCSetup, ShorSyndromeECCSetup,
     TableDecoder,
@@ -390,9 +386,6 @@
 include("codes/concat.jl")
 include("codes/random_circuit.jl")
 include("codes/classical/reedmuller.jl")
-<<<<<<< HEAD
-include("codes/simple_sparse_codes.jl")
-=======
 include("codes/classical/recursivereedmuller.jl")
 include("codes/classical/bch.jl")
 include("codes/quantumreedmuller.jl")
@@ -400,6 +393,6 @@
 # qLDPC
 include("codes/classical/lifted.jl")
 include("codes/lifted_product.jl")
-
->>>>>>> ce1dc02c
+include("codes/simple_sparse_codes.jl")
+
 end #module