--- conflicted
+++ resolved
@@ -4,22 +4,7 @@
 using QuantumClifford.ECC
 using QuantumClifford.ECC: AbstractECC
 
-<<<<<<< HEAD
-codes = [
-    Bitflip3(),
-    Steane7(),
-    Shor9(),
-    Perfect5(),
-    Cleve8(),
-    Bicycle(6, 4),
-    Bicycle(10, 6),
-    Unicycle(21, [1, 3, 8, 9, 12]),
-]
-
-##
-=======
 include("test_ecc_base.jl")
->>>>>>> 11ae38c7
 
 function pframe_naive_vs_shor_syndrome(code)
     ecirc = naive_encoding_circuit(code)
