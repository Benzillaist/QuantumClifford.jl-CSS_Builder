@testitem "ECC" begin
    using QuantumClifford.ECC
    using QuantumClifford.ECC: AbstractECC

    include("test_ecc_base.jl")

    codes = all_testablable_code_instances()

    function test_naive_syndrome(c::AbstractECC, e::Bool)
        # create a random logical state
        unencoded_qubits = random_stabilizer(code_k(c))
        bufferqubits = one(Stabilizer, code_n(c) - code_k(c))
        logicalqubits = bufferqubits⊗unencoded_qubits
        mctrajectory!(logicalqubits, naive_encoding_circuit(c))
        if e
            #add some noise to logicalqubits
            apply!(logicalqubits, P"X", rand(1:code_n(c)))
            apply!(logicalqubits, P"Z", rand(1:code_n(c)))
        end
        # measure using `project!`
        s1 = copy(logicalqubits)
        syndrome1 = [project!(s1, check)[3] for check in parity_checks(c)]
        # measure using `naive_syndrome_circuit`
        naive_circuit, _ = naive_syndrome_circuit(c)
        ancillaryqubits = one(Stabilizer,code_s(c))
        s2 = copy(logicalqubits)
        syndrome2 = Register(s2⊗ancillaryqubits, falses(code_s(c)))
        mctrajectory!(syndrome2, naive_circuit)
        if !e
            @test all(syndrome1 .== 0)
            @test all(bitview(syndrome2) .== 0)
        end
        @test bitview(syndrome2) == syndrome1.÷2
    end

    @testset "naive syndrome circuits - zero syndrome for logical states" begin
        for c in codes, _ in 1:10
            test_naive_syndrome(c, false)
            test_naive_syndrome(c, true)
        end
    end

    ##

    function test_with_pframes(code)
        ecirc = naive_encoding_circuit(code)
        scirc, _ = naive_syndrome_circuit(code)
        nframes = 10
        dataqubits = code_n(code)
        ancqubits = code_s(code)
        regbits = ancqubits
        frames = PauliFrame(nframes, dataqubits+ancqubits, regbits)
        circuit = vcat(ecirc, scirc)
        pftrajectories(frames, circuit)
        @test sum(pfmeasurements(frames)) == 0
    end

    @testset "naive syndrome circuits - zero syndrome for logical states" begin
        for c in codes, _ in 1:2
            test_with_pframes(c)
        end
    end

    ##

<<<<<<< HEAD
@testset "is degenerate function - test on popular codes" begin
    @test isdegenerate(Shor9()) == true
    @test isdegenerate(Steane7()) == false
    @test isdegenerate(Steane7(), 2) == true
    @test isdegenerate(Bitflip3()) == true
    @test isdegenerate(Bicycle(6, 4)) == true
    @test isdegenerate(Bicycle(18, 16)) == true
    @test isdegenerate(Bicycle(200, 120)) == true
    @test isdegenerate(Unicycle(21, [1, 3, 8, 9, 12])) == true
end

function 
=======
    @testset "is degenerate function - test on popular codes" begin
        @test isdegenerate(Shor9()) == true
        @test isdegenerate(Steane7()) == false
        @test isdegenerate(Steane7(), 2) == true
        @test isdegenerate(Bitflip3()) == true
    end
end
>>>>>>> ce1dc02c
<|MERGE_RESOLUTION|>--- conflicted
+++ resolved
@@ -63,25 +63,15 @@
 
     ##
 
-<<<<<<< HEAD
-@testset "is degenerate function - test on popular codes" begin
-    @test isdegenerate(Shor9()) == true
-    @test isdegenerate(Steane7()) == false
-    @test isdegenerate(Steane7(), 2) == true
-    @test isdegenerate(Bitflip3()) == true
-    @test isdegenerate(Bicycle(6, 4)) == true
-    @test isdegenerate(Bicycle(18, 16)) == true
-    @test isdegenerate(Bicycle(200, 120)) == true
-    @test isdegenerate(Unicycle(21, [1, 3, 8, 9, 12])) == true
-end
-
-function 
-=======
     @testset "is degenerate function - test on popular codes" begin
         @test isdegenerate(Shor9()) == true
         @test isdegenerate(Steane7()) == false
         @test isdegenerate(Steane7(), 2) == true
         @test isdegenerate(Bitflip3()) == true
+        @test isdegenerate(Bicycle(6, 4)) == true
+        @test isdegenerate(Bicycle(18, 16)) == true
+        @test isdegenerate(Bicycle(200, 120)) == true
+        @test isdegenerate(Unicycle(21, [1, 3, 8, 9, 12])) == true
     end
-end
->>>>>>> ce1dc02c
+
+function 